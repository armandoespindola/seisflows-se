--- conflicted
+++ resolved
@@ -280,20 +280,9 @@
         """ 
           Saves SPECFEM2D/3D models or kernels
 
-<<<<<<< HEAD
-          :input dict :: model stored as a dictionary or Container
-          :input path :: directory to which model is written
-          :input parameters :: list of material parameters to be written
-=======
-    def save(self, dict, path, parameters=['vp','vs','rho'],
-             prefix='', suffix=''):
-        """ 
-          Saves SPECFEM2D/3D models or kernels
-
           :input dict :: model stored as a dictionary or Container
           :input path :: directory from which model is read
           :input parameters :: list of material parameters to be read,
->>>>>>> efdfa39f
           :input prefix :: optional filename prefix
           :input suffix :: optional filename suffix, eg '_kernel'
         """
