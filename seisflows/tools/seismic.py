
import os
import subprocess
import sys
import numpy as np

from collections import defaultdict
from os.path import abspath, join, exists
from string import find
from seisflows.tools import msg, unix
from seisflows.tools.tools import iterable


def call_solver(mpiexec, executable, output='solver.log'):
    """ Calls MPI solver executable

      A less complicated version, without error catching, would be
      subprocess.call(mpiexec +' '+ executable, shell=True)
    """
    try:
        f = open(output,'w')
        subprocess.check_call(
            mpiexec +' '+ executable,
            shell=True,
            stdout=f)
    except subprocess.CalledProcessError, err:
        print msg.SolverError % (mpiexec +' '+ executable)
        sys.exit(-1)
    except OSError:
        print msg.SolverError % (mpiexec +' '+ executable)
        sys.exit(-1)
    finally:
        f.close()


class Minmax(defaultdict):
    """ Keeps track of min,max values of model or kernel
    """
    def __init__(self):
        super(Minmax, self).__init__(lambda: [+np.inf, -np.inf])

    def update(self, keys, vals):
        for key, val in _zip(keys, vals):
            if min(val) < self.dict[key][0]:
                self.dict[key][0] = min(val)
            if max(val) > self.dict[key][1]:
                self.dict[key][1] = max(val)

    def __call__(self, key):
        return self.dict[key]


class Container(defaultdict):
    """ Dictionary-like object for holding models or kernels
    """
    def __init__(self):
        super(Container, self).__init__(lambda: [])
        self.minmax = Minmax()


class Writer(object):
    """ Utility for appending values to text files
    """
    def __init__(self, path='./output.stat'):
        self.path = abspath(path)
        try:
            os.mkdir(path)
        except:
<<<<<<< HEAD
            print "Warning, {} exists".format(path)  # bchow
            # raise IOError
=======
            raise IOError
>>>>>>> efdfa39f

        self.__call__('step_count', 0)

    def __call__(self, filename, val):
        fullfile = join(self.path, filename)
        with open(fullfile, 'a') as f:
            f.write('%e\n' % val)





def getpar(key, file='DATA/Par_file', sep='=', cast=str):
    """ Reads parameter from text file
    """
    val = None
    with open(file, 'r') as f:
        # read line by line
        for line in f:
            if find(line, key) == 0:
                # read key
                key, val = _split(line, sep)
                if not key:
                    continue
                # read val
                val, _ = _split(val, '#')
                val.strip()
                break

    if val:
        if cast == float:
            val = val.replace('d', 'e')
        return cast(val)

    else:
        print 'Not found in parameter file: %s\n' % key
        raise Exception


def setpar(key, val, filename='DATA/Par_file', path='.', sep='='):
    """ Writes parameter to text file
    """

    val = str(val)

    # read line by line
    with open(path +'/'+ filename, 'r') as file:
        lines = []
        for line in file:
            if find(line, key) == 0:
                # read key
                key, _ = _split(line, sep)
                # read comment
                _, comment = _split(line, '#')
                n = len(line) - len(key) - len(val) - len(comment) - 2
                # replace line
                if comment:
                    line = _merge(key, sep, val, ' '*n, '#', comment)
                else:
                    line = _merge(key, sep, str(val), '\n')
            lines.append(line)

    # write file
    with open(path +'/'+ filename, 'w') as file:
        file.writelines(lines)



### utility functions

def _split(str, sep):
    n = find(str, sep)
    if n >= 0:
        return str[:n], str[n + len(sep):]
    else:
        return str, ''


def _merge(*parts):
    return ''.join(parts)


def _zip(keys, vals):
    return zip(iterable(keys), iterable(vals))<|MERGE_RESOLUTION|>--- conflicted
+++ resolved
@@ -66,12 +66,7 @@
         try:
             os.mkdir(path)
         except:
-<<<<<<< HEAD
-            print "Warning, {} exists".format(path)  # bchow
-            # raise IOError
-=======
             raise IOError
->>>>>>> efdfa39f
 
         self.__call__('step_count', 0)
 
